--- conflicted
+++ resolved
@@ -7,8 +7,7 @@
         , renderLatexList
         )
 
-<<<<<<< HEAD
-{-|
+{-| s
 
 
 # API
@@ -18,8 +17,6 @@
 -}
 
 import List.Extra
-=======
->>>>>>> 3bb8e4e9
 import MeenyLatex.ErrorMessages as ErrorMessages
 import MeenyLatex.JoinStrings as JoinStrings
 import MeenyLatex.Paragraph
@@ -45,6 +42,7 @@
 renderBackToLatexTest : String -> Bool
 renderBackToLatexTest str =
     str == renderBackToLatex str
+
 
 {-| return true if a string rendered back to latex is the
 original string, but ignore spaces in the compariosn.
@@ -89,7 +87,8 @@
         LXError error ->
             List.map ErrorMessages.renderError error |> String.join "; "
 
-{-| Render a list of LatexExpressions 
+
+{-| Render a list of LatexExpressions
 -}
 renderLatexList : List LatexExpression -> String
 renderLatexList args =
